# Makefile

EXE=d2q9-bgk

CC=icc
<<<<<<< HEAD
CFLAGS= -std=c99 -Wall -Ofast -xAVX -qopenmp
=======
CFLAGS= -std=c99 -Wall -Ofast -xAVX -qopenmp -qopt-report=2 -qopt-report-phase=vec
>>>>>>> f8d5b9bf
LIBS = -lm

FINAL_STATE_FILE=./final_state.dat
AV_VELS_FILE=./av_vels.dat
REF_FINAL_STATE_FILE=check/128x128.final_state.dat
REF_AV_VELS_FILE=check/128x128.av_vels.dat

all: $(EXE)

$(EXE): $(EXE).c
	$(CC) $(CFLAGS) $^ $(LIBS) -o $@

check:
	python check/check.py --ref-av-vels-file=$(REF_AV_VELS_FILE) --ref-final-state-file=$(REF_FINAL_STATE_FILE) --av-vels-file=$(AV_VELS_FILE) --final-state-file=$(FINAL_STATE_FILE)

.PHONY: all check clean

clean:
	rm -f $(EXE)<|MERGE_RESOLUTION|>--- conflicted
+++ resolved
@@ -3,11 +3,7 @@
 EXE=d2q9-bgk
 
 CC=icc
-<<<<<<< HEAD
-CFLAGS= -std=c99 -Wall -Ofast -xAVX -qopenmp
-=======
 CFLAGS= -std=c99 -Wall -Ofast -xAVX -qopenmp -qopt-report=2 -qopt-report-phase=vec
->>>>>>> f8d5b9bf
 LIBS = -lm
 
 FINAL_STATE_FILE=./final_state.dat
